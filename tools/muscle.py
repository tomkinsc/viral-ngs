--- conflicted
+++ resolved
@@ -10,15 +10,10 @@
 import os.path
 import subprocess
 
-<<<<<<< HEAD
-#tool_version = '3.8.31'
-#url = 'http://www.drive5.com/muscle/downloads{ver}/muscle{ver}_{os}.tar.gz'
-tool_version = '3.8.1551'
-url = 'http://www.drive5.com/muscle/muscle_{os}_{ver}.tar.gz'
-=======
-TOOL_VERSION = '3.8.31'
-TOOL_URL = 'http://www.drive5.com/muscle/downloads{ver}/muscle{ver}_{os}.tar.gz'
->>>>>>> 561c56b8
+#TOOL_VERSION = '3.8.31'
+#TOOL_URL = 'http://www.drive5.com/muscle/downloads{ver}/muscle{ver}_{os}.tar.gz'
+TOOL_VERSION = '3.8.1551'
+TOOL_URL = 'http://www.drive5.com/muscle/muscle_{os}_{ver}.tar.gz'
 
 LOG = logging.getLogger(__name__)
 
@@ -43,13 +38,9 @@
                                       'muscle{}/src/muscle'.format(TOOL_VERSION),
                                       post_download_command='cd muscle{}/src; make -s'.format(TOOL_VERSION),
                                       verifycmd='{}/muscle{}/src/muscle -version > /dev/null 2>&1'.format(
-<<<<<<< HEAD
-                                          util.file.get_build_path(), tool_version)))
+                                          util.file.get_build_path(), TOOL_VERSION)))
             '''
-            install_methods.append(DownloadAndBuildMuscle(tool_version))
-=======
-                                          util.file.get_build_path(), TOOL_VERSION)))
->>>>>>> 561c56b8
+            install_methods.append(DownloadAndBuildMuscle(TOOL_VERSION))
         tools.Tool.__init__(self, install_methods=install_methods)
 
     def version(self):
@@ -70,19 +61,11 @@
         if diags:
             tool_cmd.append('-diags')
         if maxiters:
-<<<<<<< HEAD
             toolCmd.extend(('-maxiters', str(maxiters)))
         if maxhours:
             toolCmd.extend(('-maxhours', str(maxhours)))
         if logFile:
             toolCmd.extend(('-log', logFile))
-=======
-            tool_cmd.append('-maxiters {}'.format(maxiters))
-        if maxhours:
-            tool_cmd.append('-maxhours {}'.format(maxhours))
-        if logFile:
-            tool_cmd.append('-log {}'.format(logFile))
->>>>>>> 561c56b8
 
         LOG.debug(' '.join(tool_cmd))
         subprocess.check_call(tool_cmd)
@@ -100,7 +83,7 @@
 
     def __init__(self, ver):
         tools.DownloadPackage.__init__(self,
-            url.format(ver=ver, os='src'),
+            TOOL_URL.format(ver=ver, os='src'),
             'muscle',
             destination_dir=os.path.join(
                 util.file.get_build_path(),
