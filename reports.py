--- conflicted
+++ resolved
@@ -80,11 +80,6 @@
     ''' Fetch assembly-level statistics for a given sample '''
     header_written = False
     with open(outFile, 'wt') as outf:
-<<<<<<< HEAD
-        outf.write('\t'.join(map(str, header))+'\n')
-        outf.write('\t'.join([str(out.get(h,'')) for h in header])+'\n')
-        outf.flush()
-=======
         for sample in samples:
             log.info("fetching stats on "+sample)
             header, out = get_assembly_stats(sample, cov_thresholds, assembly_dir, assembly_tmp, align_dir)
@@ -92,7 +87,7 @@
                 outf.write('\t'.join(map(str, header))+'\n')
                 header_written = True
             outf.write('\t'.join([str(out.get(h,'')) for h in header])+'\n')
->>>>>>> f0b6c9df
+            outf.flush()
 def parser_assembly_stats(parser=argparse.ArgumentParser()):
     parser.add_argument('samples', nargs='+', help='Sample names.')
     parser.add_argument('outFile', help='Output report file.')
